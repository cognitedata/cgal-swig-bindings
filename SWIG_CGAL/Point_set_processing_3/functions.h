--- conflicted
+++ resolved
@@ -26,57 +26,25 @@
 #include <CGAL/vcm_estimate_normals.h>
 #include <CGAL/wlop_simplify_and_regularize_point_set.h>
 
-<<<<<<< HEAD
-#define DFT <CGAL::Sequential_tag>
-=======
 #ifdef CGAL_LINKED_WITH_TBB
 typedef CGAL::Parallel_tag Concurrency_tag;
 #else
 typedef CGAL::Sequential_tag Concurrency_tag;
 #endif
->>>>>>> 961e3f75
 
 void bilateral_smooth_point_set (Point_set_3_wrapper<CGAL_PS3> point_set, int k,
                                  double neighbor_radius = 0.,
                                  double sharpness_angle = 30.)
 {
-<<<<<<< HEAD
-  return CGAL::compute_average_spacing DFT (
-        point_range,
-         k);
-=======
   CGAL::bilateral_smooth_point_set<Concurrency_tag>
     (point_set.get_data(), k,
      point_set.get_data().parameters().neighbor_radius(neighbor_radius).
      sharpness_angle(sharpness_angle));
->>>>>>> 961e3f75
 }
 
 double compute_average_spacing(Point_set_3_wrapper<CGAL_PS3> point_set, int k)
 {
-<<<<<<< HEAD
-  typedef Wrapper_iterator_helper<Point_3>::input::first_type Iterator;
-  std::vector<Point_3::cpp_base*> points_ptr;
-//save the pointer to the original points
-  for (Iterator it=point_range.first; it!=point_range.second; ++it)
-    points_ptr.push_back( &(*it) );
-//make a copy of the points to apply the algorithm on
-  std::size_t nb_pts=points_ptr.size();
-  std::vector<Point_3::cpp_base> points;
-  points.reserve(nb_pts);
-  for (std::size_t i=0; i<nb_pts; ++i) points.push_back( *points_ptr[i] );
-//CGAL function call
-  std::vector<Point_3::cpp_base>::iterator result =
-    CGAL::grid_simplify_point_set(
-        points,
-        epsilon);
-//copy the points back into the original points
-  for (std::size_t i=0; i<nb_pts; ++i) *points_ptr[i] = points[i];
-
-  return (int) std::distance(points.begin(), result);
-=======
   return CGAL::compute_average_spacing<Concurrency_tag> (point_set.get_data(), k);
->>>>>>> 961e3f75
 }
 
 void edge_aware_upsample_point_set (Point_set_3_wrapper<CGAL_PS3> point_set,
@@ -85,27 +53,6 @@
                                     double neighbor_radius = -1.,
                                     int number_of_output_points = 1000)
 {
-<<<<<<< HEAD
-  typedef Wrapper_iterator_helper<Point_3>::input::first_type Iterator;
-  std::vector<Point_3::cpp_base*> points_ptr;
-//save the pointer to the original points
-  for (Iterator it=point_range.first; it!=point_range.second; ++it)
-    points_ptr.push_back( &(*it) );
-//make a copy of the points to apply the algorithm on
-  std::size_t nb_pts=points_ptr.size();
-  std::vector<Point_3::cpp_base> points;
-  points.reserve(nb_pts);
-  for (std::size_t i=0; i<nb_pts; ++i) points.push_back( *points_ptr[i] );
-//CGAL function call
-  std::vector<Point_3::cpp_base>::iterator result =
-    CGAL::random_simplify_point_set(
-        points,
-         removed_percentage);
-//copy the points back into the original points
-  for (std::size_t i=0; i<nb_pts; ++i) *points_ptr[i] = points[i];
-
-  return (int) std::distance(points.begin(), result);
-=======
   CGAL::edge_aware_upsample_point_set<Concurrency_tag>
     (point_set.get_data(),
      boost::make_function_output_iterator
@@ -117,141 +64,34 @@
      edge_sensitivity(edge_sensitivity).
      neighbor_radius(neighbor_radius).
      number_of_output_points(number_of_output_points));
->>>>>>> 961e3f75
 }
 
 int estimate_global_k_neighbor_scale (Point_set_3_wrapper<CGAL_PS3> point_set)
 {
-<<<<<<< HEAD
-  typedef Wrapper_iterator_helper<Point_3>::input::first_type Iterator;
-  std::vector<Point_3::cpp_base*> points_ptr;
-//save the pointer to the original points
-  for (Iterator it=point_range.first; it!=point_range.second; ++it)
-    points_ptr.push_back( &(*it) );
-//make a copy of the points to apply the algorithm on
-  std::size_t nb_pts=points_ptr.size();
-  std::vector<Point_3::cpp_base> points;
-  points.reserve(nb_pts);
-  for (std::size_t i=0; i<nb_pts; ++i) points.push_back( *points_ptr[i] );
-//CGAL function call
-  std::vector<Point_3::cpp_base>::iterator result =
-        CGAL::remove_outliers(
-        points, k, CGAL::parameters::threshold_percent(threshold_percent));
-//copy the points back into the original points
-  for (std::size_t i=0; i<nb_pts; ++i) *points_ptr[i] = points[i];
-
-  return (int) std::distance(points.begin(), result);
-=======
   return CGAL::estimate_global_k_neighbor_scale (point_set.get_data());
->>>>>>> 961e3f75
 }
 
 double estimate_global_range_scale (Point_set_3_wrapper<CGAL_PS3> point_set)
 {
-<<<<<<< HEAD
-  typedef Wrapper_iterator_helper<Point_3>::input::first_type Iterator;
-  std::vector<Point_3::cpp_base*> points_ptr;
-//save the pointer to the original points
-  for (Iterator it=point_range.first; it!=point_range.second; ++it)
-    points_ptr.push_back( &(*it) );
-//make a copy of the points to apply the algorithm on
-  std::size_t nb_pts=points_ptr.size();
-  std::vector<Point_3::cpp_base> points;
-  points.reserve(nb_pts);
-  for (std::size_t i=0; i<nb_pts; ++i) points.push_back( *points_ptr[i] );
-//CGAL function call
-  CGAL::jet_smooth_point_set DFT (points,
-        nb_neighbors,CGAL::parameters::degree_fitting(degree_fitting).degree_monge(degree_monge));
-//copy the points back into the original points
-  for (std::size_t i=0; i<nb_pts; ++i) *points_ptr[i] = points[i];
-}
-
-/// Normal estimation functions
-void jet_estimate_normals (Wrapper_iterator_helper<Point_3>::input point_range, Wrapper_iterator_helper<Vector_3>::output normal_writer, unsigned int k, unsigned int degree_fitting=2)
-{
-  std::vector< std::pair<Point_3::cpp_base, Vector_3::cpp_base> > input;
-  typedef Wrapper_iterator_helper<Point_3>::input::first_type Iterator;
-  Vector_3::cpp_base normal = Vector_3::cpp_base();
-  for (Iterator it=point_range.first; it!=point_range.second; ++it)
-    input.push_back( std::make_pair(*it, normal) );
-
-  CGAL::First_of_pair_property_map< std::pair<Point_3::cpp_base, Vector_3::cpp_base > > point_pmap;
-  CGAL::Second_of_pair_property_map< std::pair<Point_3::cpp_base, Vector_3::cpp_base > > normal_pmap;
-  CGAL::jet_estimate_normals DFT (input, k, CGAL::parameters::point_map(point_pmap).normal_map(normal_pmap).degree_fitting(degree_fitting));
-
-  //copy the normal inside the output iterator
-  std::size_t nb_pts=input.size();
-  for(std::size_t i=0; i<nb_pts; ++i) *normal_writer++=input[i].second;
-}
-=======
   return CGAL::estimate_global_range_scale (point_set.get_data(), point_set.get_data().parameters());
 }
 
 // TODO if needed: estimate local scales
->>>>>>> 961e3f75
 
 void grid_simplify_point_set (Point_set_3_wrapper<CGAL_PS3> point_set, double epsilon)
 {
-<<<<<<< HEAD
-  std::vector< std::pair<Point_3::cpp_base, Vector_3::cpp_base> > input;
-  std::vector< std::pair<Point_3::cpp_base*, Vector_3::cpp_base*> > ptrs;
-
-  typedef Wrapper_iterator_helper<Point_3>::input::first_type PointIterator;
-  typedef Wrapper_iterator_helper<Vector_3>::input::first_type VectorIterator;
-
-  VectorIterator nit=normal_range.first;
-  for (PointIterator pit=point_range.first; pit!=point_range.second; ++pit, ++nit)
-  {
-    input.push_back( std::make_pair(*pit, *nit) );
-    ptrs.push_back( std::make_pair(&(*pit), &(*nit)) );
-  }
-
-  CGAL::First_of_pair_property_map< std::pair<Point_3::cpp_base, Vector_3::cpp_base > > point_pmap;
-  CGAL::Second_of_pair_property_map< std::pair<Point_3::cpp_base, Vector_3::cpp_base > > normal_pmap;
-
-  std::vector< std::pair<Point_3::cpp_base, Vector_3::cpp_base> >::iterator result =
-    CGAL::mst_orient_normals(input, k, CGAL::parameters::point_map(point_pmap).normal_map(normal_pmap));
-
-
-  //copy the normal inside the output iterator
-  std::size_t nb_pts=input.size();
-  for(std::size_t i=0; i<nb_pts; ++i)
-  {
-    *ptrs[i].first=input[i].first;
-    *ptrs[i].second=input[i].second;
-  }
-
-  return (int) std::distance(input.begin(), result);
-=======
   point_set.get_data().remove_from
     (CGAL::grid_simplify_point_set (point_set.get_data(), epsilon));
->>>>>>> 961e3f75
 }
 
 void hierarchy_simplify_point_set (Point_set_3_wrapper<CGAL_PS3> point_set,
                                    int size = 10,
                                    double maximum_variation = 1./3.)
 {
-<<<<<<< HEAD
-  std::vector< std::pair<Point_3::cpp_base, Vector_3::cpp_base> > input;
-  typedef Wrapper_iterator_helper<Point_3>::input::first_type Iterator;
-  Vector_3::cpp_base normal = Vector_3::cpp_base();
-  for (Iterator it=point_range.first; it!=point_range.second; ++it)
-    input.push_back( std::make_pair(*it, normal) );
-
-  CGAL::First_of_pair_property_map< std::pair<Point_3::cpp_base, Vector_3::cpp_base > > point_pmap;
-  CGAL::Second_of_pair_property_map< std::pair<Point_3::cpp_base, Vector_3::cpp_base > > normal_pmap;
-  CGAL::pca_estimate_normals DFT (input, k, CGAL::parameters::point_map(point_pmap).normal_map(normal_pmap));
-
-  //copy the normal inside the output iterator
-  std::size_t nb_pts=input.size();
-  for(std::size_t i=0; i<nb_pts; ++i) *normal_writer++=input[i].second;
-=======
   point_set.get_data().remove_from
     (CGAL::hierarchy_simplify_point_set (point_set.get_data(),
                                          point_set.get_data().parameters().size(size).
                                          maximum_variation(maximum_variation)));
->>>>>>> 961e3f75
 }
 
 void jet_estimate_normals (Point_set_3_wrapper<CGAL_PS3> point_set, int k,
